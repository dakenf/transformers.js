--- conflicted
+++ resolved
@@ -3,11 +3,8 @@
   "version": "1.5.0.dev",
   "description": "Run 🤗 Transformers in your browser! We currently support BERT, ALBERT, DistilBERT, MobileBERT, SqueezeBERT, T5, T5v1.1, FLAN-T5, mT5, BART, MarianMT, GPT2, GPT Neo, CodeGen, Whisper, CLIP, Vision Transformer, VisionEncoderDecoder, and DETR models, for a variety of tasks including: masked language modelling, text classification, token classification, zero-shot classification, text-to-text generation, translation, summarization, question answering, text generation, automatic speech recognition, image classification, zero-shot image classification, image-to-text, image segmentation, and object detection.",
   "main": "./src/transformers.js",
-<<<<<<< HEAD
   "types": "./types/transformers.d.ts",
-=======
   "type": "module",
->>>>>>> 421aa331
   "directories": {
     "test": "tests"
   },
